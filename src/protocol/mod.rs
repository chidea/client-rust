--- conflicted
+++ resolved
@@ -77,12 +77,10 @@
 }
 
 impl<'a> Decoder<'a> {
-<<<<<<< HEAD
-=======
+    #[cfg(test)]
     /// the minimum number of bytes
     pub const MIN_READBACK: usize = 1;
     /// Initialize the decoder
->>>>>>> 209bfe42
     pub fn new(b: &'a [u8], i: usize) -> Self {
         Self { b, i }
     }
